"""
 Copyright (C) 2020 biqqles.
 This Source Code Form is subject to the terms of the Mozilla Public
 License, v. 2.0. If a copy of the MPL was not distributed with this
 file, You can obtain one at http://mozilla.org/MPL/2.0/.

 This file contains the internal mechanism that makes data classes
 work, as well as functions which operate on them.
"""
from types import FunctionType as Function
from typing import Any, Dict, Hashable, List, Type, TypeVar, Union

DataClass = Any  # type hint for variables that should be data class instances


class Hint:
    """A type hint "wrapper". Wraps the actual type of a field to convey information about how it is intended
    to be used, much like typing.ClassVar. Usage is like Hint[some_type]."""
    Wrapped = TypeVar('Wrapped')

    def __class_getitem__(cls, item: Wrapped) -> Union['Hint', Wrapped]:
        """Create a new Union of the wrapper and the wrapped type. Union is smart enough to flatten nested
        unions automatically."""
        return Union[cls, item]

    @classmethod
    def is_hinted(cls, hint: Union[Type, str]) -> bool:
        """Check whether a type hint represents Internal."""
        return (hasattr(hint, '__args__') and cls in hint.__args__ or
                (type(hint) is str and f'{cls.__name__}[' in hint))


class Internal(Hint):
    """Marks that a field is internal to the class and so should not in a repr."""


class Hashed(Hint):
    """Marks that a field should be included in the generated __hash__."""


class DataClassMeta(type):
    """The metaclass for a data class."""
    DEFAULT_OPTIONS = dict(init=True, repr=True, eq=True, iter=False, frozen=False, kwargs=False, slots=False,
                           order=False, unsafe_hash=True, hide_internals=True)

    def __new__(mcs, name, bases, dict_, **kwargs):
        # collect annotations, defaults, slots and options from this class' ancestors, in definition order
        all_annotations = {}
        all_defaults = {}
        all_slots = set()
        options = dict(mcs.DEFAULT_OPTIONS)
        post_init = False  # whether a post-initialisation method was defined by the user

        without_dc_meta = super().__new__(mcs, name, bases, dict_)

        dataclass_bases = [vars(b) for b in reversed(without_dc_meta.__mro__) if hasattr(b, '__dataclass__')]
        for b in dataclass_bases + [dict_]:
            all_annotations.update(b.get('__annotations__', {}))
<<<<<<< HEAD
            b_defaults = {name: val for name, val in b.get('__class_defaults__', dict_).items() if name in all_annotations}
            all_defaults.update(b_defaults)
            if b is dict_: class_defaults = b_defaults
=======
            all_defaults.update({f: v for f, v in b.get('__defaults__', dict_).items() if f in all_annotations})
>>>>>>> ed27bec3
            all_slots.update(b.get('__slots__', set()))
            options.update(b.get('__dataclass__', {}))

<<<<<<< HEAD
        # determine whether a post-initialisation method was defined by the user
        init = dict_.get('__init__')
        post_init = (type(init) is Function and not hasattr(init, '__dataclass__')
                     or any(type(b.get('__post_init__')) is Function
                            for b in dataclass_bases + [dict_]))
=======
            post_init = post_init or is_user_func(b.get('__init__')) or is_user_func(b.get('__post_init__'))
        options.update(kwargs)
>>>>>>> ed27bec3

        # fill out this class' dict and store defaults, annotations and decorator options for future subclasses
        dict_['__defaults__'] = all_defaults
        dict_['__class_defaults__'] = class_defaults
        dict_['__annotations__'] = all_annotations
        dict_['__dataclass__'] = options

        # delete what will become stale references so that Python creates new ones
        dict_.pop('__dict__', None)
        dict_.pop('__weakref__', None)

        # create/apply generated methods and attributes
        if options['slots']:
            # if the slots option is added, specify them. Values with default values must only be present in slots,
            # not dict, otherwise Python will interpret them as read only
<<<<<<< HEAD
            for d in all_annotations.keys() & all_defaults.keys():
                dict_.pop(d, None)
=======
            for d in all_defaults.keys():
                del dict_[d]
>>>>>>> ed27bec3
            dict_['__slots__'] = all_annotations.keys() - all_slots
        elif '__slots__' in dict_:
            # if the slots option gets removed, remove descriptors and __slots__
            for d in all_annotations.keys() - all_defaults.keys() & dict_.keys():
                del dict_[d]
            del dict_['__slots__']

        if options['init'] and all_annotations:  # only generate __init__ if there are fields to set
            if post_init and '__init__' in dict_:
                dict_['__post_init__'] = dict_.pop('__init__')
            dict_['__init__'] = generate_init(all_annotations, all_defaults, post_init,
                                              options['kwargs'], options['frozen'])

        if options['repr']:
            dict_.setdefault('__repr__', __repr__)

        if options['eq']:
            dict_.setdefault('__eq__', __eq__)

        if options['iter']:
            dict_.setdefault('__iter__', __iter__)

        if options['frozen']:
            dict_['__delattr__'] = dict_['__setattr__'] = __setattr__

        if options['order']:
            dict_.setdefault('__lt__', __lt__)

        if (options['eq'] and options['frozen']) or options['unsafe_hash']:
            dict_.setdefault('__hash__', __hash__)

        return super().__new__(mcs, name, bases, dict_)

    # noinspection PyMissingConstructor,PyUnresolvedReferences,PyTypeChecker,PyUnusedLocal
    def __init__(cls, *args, **kwargs):
        if cls.__dataclass__['eq'] and cls.__dataclass__['order']:
            from functools import total_ordering
            total_ordering(cls)

        # determine a static expression for an instance's fields as a tuple, then evaluate this to create a property
        # allowing efficient representation for internal methods
        tuple_expr = ', '.join((*(f'self.{f}' for f in fields(cls)), ''))  # '' ensures closing comma
        cls.__tuple__ = property(eval(f'lambda self: ({tuple_expr})'))


def generate_init(annotations: Dict, defaults: Dict, user_init: bool, gen_kwargs: bool, frozen: bool) -> Function:
    """Generate and return an __init__ method for a data class. This method has as parameters all fields of the data
    class. When the data class is initialised, arguments to this function are applied to the fields of the new instance.
    A user-defined __init__, if present, must be aliased to avoid conflicting."""
    arguments = [a for a in annotations if a not in defaults]
    default_arguments = [f'{a}={a}' for a in annotations if a in defaults]
    args = ['*args'] if user_init else []
    kwargs = ['**kwargs'] if user_init or gen_kwargs else []

    parameters = ', '.join(arguments + default_arguments + args + kwargs)

    # surprisingly, given global lookups are slow, using them is the fastest way to compare a field to its default
    # the alternatives are to look up on self (which wouldn't work when slots=True) or look up self.__defaults__
    default_names = {f'default_{n}': v for n, v in defaults.items()}

    # determine what to do with arguments before assignment. If the argument matches a mutable default, make a copy
    references = {n: f'{n}.copy() if {n} is default_{n} else {n}' if n in defaults and hasattr(defaults[n], 'copy')
                  else n for n in annotations}

    # if the class is frozen, use the necessary but far slower object.__setattr__
    assignments = [f'object.__setattr__(self, {n!r}, {r})' if frozen
                   else f'self.{n} = {r}' for n, r in references.items()]

    # generate the function
    lines = [f'def __init__(self, {parameters}):',
             *assignments,
             'self.__post_init__(*args, **kwargs)' if user_init else '']

    return eval_function('__init__', lines, annotations, defaults, default_names)


def eval_function(name: str, lines: List[str], annotations: Dict, locals_: Dict, globals_: Dict) -> Function:
    """Evaluate a function definition, returning the resulting object."""
    exec('\n\t'.join(lines), globals_, locals_)
    function = locals_.pop(name)
    function.__annotations__ = annotations
    function.__dataclass__ = True  # add a marker showing this function was generated by dataclassy
    return function


def is_user_func(obj: Any) -> bool:
    """Returns whether an object is a function explicitly defined by the user (i.e. not generated by
    dataclassy and not a wrapper/descriptor)."""
    return type(obj) is Function and not hasattr(obj, '__dataclass__')


# generic method implementations common to all data classes
from .functions import values, fields


def __eq__(self: DataClass, other: DataClass):
    return type(self) is type(other) and self.__tuple__ == other.__tuple__


def __lt__(self: DataClass, other: DataClass):
    if isinstance(other, type(self)):
        return self.__tuple__ < other.__tuple__
    return NotImplemented


def __hash__(self):
    # currently not ideal since gives no warning if a field expected to be hashable is not
    return hash((type(self), *(v for v in self.__tuple__ if isinstance(v, Hashable))))


def __iter__(self):
    return iter(self.__tuple__)


def __repr__(self):
    show_internals = not self.__dataclass__['hide_internals']
    field_values = ', '.join(f'{f}=...' if v is self
                             else f'{f}={v!r}' for f, v in values(self, show_internals).items())
    return f'{type(self).__name__}({field_values})'


# noinspection PyUnusedLocal
def __setattr__(self, *args):
    raise AttributeError('Frozen class')<|MERGE_RESOLUTION|>--- conflicted
+++ resolved
@@ -56,26 +56,14 @@
         dataclass_bases = [vars(b) for b in reversed(without_dc_meta.__mro__) if hasattr(b, '__dataclass__')]
         for b in dataclass_bases + [dict_]:
             all_annotations.update(b.get('__annotations__', {}))
-<<<<<<< HEAD
             b_defaults = {name: val for name, val in b.get('__class_defaults__', dict_).items() if name in all_annotations}
             all_defaults.update(b_defaults)
             if b is dict_: class_defaults = b_defaults
-=======
-            all_defaults.update({f: v for f, v in b.get('__defaults__', dict_).items() if f in all_annotations})
->>>>>>> ed27bec3
             all_slots.update(b.get('__slots__', set()))
             options.update(b.get('__dataclass__', {}))
 
-<<<<<<< HEAD
-        # determine whether a post-initialisation method was defined by the user
-        init = dict_.get('__init__')
-        post_init = (type(init) is Function and not hasattr(init, '__dataclass__')
-                     or any(type(b.get('__post_init__')) is Function
-                            for b in dataclass_bases + [dict_]))
-=======
             post_init = post_init or is_user_func(b.get('__init__')) or is_user_func(b.get('__post_init__'))
         options.update(kwargs)
->>>>>>> ed27bec3
 
         # fill out this class' dict and store defaults, annotations and decorator options for future subclasses
         dict_['__defaults__'] = all_defaults
@@ -91,13 +79,8 @@
         if options['slots']:
             # if the slots option is added, specify them. Values with default values must only be present in slots,
             # not dict, otherwise Python will interpret them as read only
-<<<<<<< HEAD
-            for d in all_annotations.keys() & all_defaults.keys():
+            for d in all_defaults.keys():
                 dict_.pop(d, None)
-=======
-            for d in all_defaults.keys():
-                del dict_[d]
->>>>>>> ed27bec3
             dict_['__slots__'] = all_annotations.keys() - all_slots
         elif '__slots__' in dict_:
             # if the slots option gets removed, remove descriptors and __slots__
