--- conflicted
+++ resolved
@@ -63,15 +63,10 @@
         dataclass_bases = [vars(b) for b in reversed(without_dc_meta.__mro__) if hasattr(b, '__dataclass__') if b is not without_dc_meta]
         for b in dataclass_bases + [dict_]:
             all_annotations.update(b.get('__annotations__', {}))
-<<<<<<< HEAD
-            b_defaults = {name: val for name, val in b.get('__class_defaults__', dict_).items() if name in all_annotations}
+            b_defaults = {f: v for f, v in b.get('__class_defaults__', dict_).items() if f in all_annotations}
             all_defaults.update(b_defaults)
             if b is dict_: class_defaults = b_defaults
-            all_slots.update(b.get('__slots__', set()))
-=======
-            all_defaults.update({f: v for f, v in b.get('__defaults__', dict_).items() if f in all_annotations})
             all_slots.update(b.get('__slots__', []))
->>>>>>> 6488bc58
             options.update(b.get('__dataclass__', {}))
 
             post_init = post_init or is_user_func(b.get('__init__')) or is_user_func(b.get('__post_init__'))
