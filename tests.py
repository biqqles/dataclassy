--- conflicted
+++ resolved
@@ -492,7 +492,6 @@
         self.assertEqual(child.d, 4)
         self.assertEqual(child.e, 5)
 
-<<<<<<< HEAD
     def test_multiple_inheritance_members(self):
         """Test multiple-inheritance for member functions."""
         @dataclass
@@ -511,7 +510,8 @@
             pass
 
         self.assertIs(D.f, B.f)
-=======
+
+        
     def test_factory(self):
         """Test factory()."""
         class CustomClassDefault:
@@ -531,7 +531,6 @@
 
         with_factories_2 = WithFactories()
         self.assertIsNot(with_factories.a, with_factories_2.a)
->>>>>>> 7773098d
 
 
 if __name__ == '__main__':
